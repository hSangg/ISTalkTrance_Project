\documentclass{article}
\usepackage{amsmath, amssymb, graphicx, cite}
\usepackage[T5]{fontenc}
<<<<<<< HEAD
\usepackage{graphicx}
\usepackage{amsmath}
\usepackage{cite}
\usepackage{tikz}
\usetikzlibrary{shapes.geometric, arrows}

\tikzstyle{startstop} = [rectangle, rounded corners, minimum width=2.5cm, minimum height=1cm,text centered, draw=black]
\tikzstyle{process} = [rectangle, minimum width=2.5cm, minimum height=1cm, text centered, draw=black]
\tikzstyle{arrow} = [thick,->,>=stealth]

\begin{document}

\title{Lí thuyết IS-Talk-Trance}
=======
\usepackage[utf8]{inputenc}
\usepackage{qcircuit}

\title{X-Vector trong Trích Xuất Đặc Trưng Giọng Nói và QCNN}
>>>>>>> 2ed07a75
\author{}
\date{}

\begin{document}

\maketitle

% MFCC
\section{Trích Xuất MFCC}
Quy trình trích xuất MFCC bao gồm nhiều bước tiền xử lý để chuyển đổi tín hiệu giọng nói từ miền thời gian sang miền tần số và sau đó trích xuất các đặc trưng cepstral.

\subsection{Giới thiệu}
Mel-Frequency Cepstral Coefficients (MFCC) là một trong những phương pháp phổ biến nhất để trích xuất đặc trưng giọng nói trong các hệ thống nhận dạng giọng nói tự động (ASR). MFCC mô phỏng cách con người cảm nhận âm thanh bằng cách áp dụng thang đo Mel, giúp làm nổi bật các đặc trưng quan trọng trong tín hiệu giọng nói \cite{davis1980comparison}.

\subsection{Các Bước Trích Xuất MFCC}
\subsubsection{Chuyển đổi A/D}
Tín hiệu giọng nói ban đầu là một tín hiệu tương tự và cần được chuyển đổi sang dạng số bằng cách lấy mẫu (sampling) và lượng tử hóa (quantization) \cite{oppenheim1999discrete}.

\subsubsection{Tiền xử lý (Pre-emphasis)}
Tín hiệu đầu vào được lọc qua bộ lọc high-pass để nhấn mạnh các tần số cao, giúp cân bằng phổ và giảm tác động của tiếng ồn nền.

\subsubsection{Cửa sổ (Windowing)}
Cửa sổ Hamming hoặc Hanning được áp dụng để giảm hiệu ứng rò rỉ phổ (spectral leakage) trước khi thực hiện phân tích tần số.

\subsubsection{Biến đổi Fourier (DFT)}
Biến đổi Fourier rời rạc (DFT) được sử dụng để chuyển tín hiệu từ miền thời gian sang miền tần số, giúp trích xuất thông tin phổ \cite{rabiner1993fundamentals}.

\subsubsection{Bộ lọc Mel (Mel Filterbank)}
Dải tần số được ánh xạ sang thang đo Mel, giúp mô phỏng cách con người nhận thức âm thanh với độ phân giải cao hơn ở tần số thấp.

\subsubsection{Biến đổi Log}
Áp dụng hàm logarit lên phổ Mel để nén dải động và làm cho phổ có đặc tính gần hơn với cách tai người cảm nhận âm thanh.

\subsubsection{Biến đổi nghịch IDFT (Cepstral Analysis)}
DCT (Discrete Cosine Transform) được sử dụng để chuyển phổ log-Mel về miền cepstral, giúp giảm mối tương quan giữa các đặc trưng.

\subsubsection{Trích Xuất Đặc Trưng Động}
Tính đạo hàm bậc nhất ($\Delta$) và bậc hai ($\Delta^2$) của MFCC để mô tả sự thay đổi của đặc trưng theo thời gian, làm tăng độ chính xác của hệ thống nhận dạng giọng nói.

% X-VECTOR
\section{Tổng Quan về X-Vector}

X-Vector được giới thiệu bởi Snyder et al. (2018) như một phương pháp dựa trên mạng nơ-ron sâu để trích xuất đặc trưng giọng nói.
Mô hình này bao gồm một mạng nơ-ron sâu (DNN) được huấn luyện để học biểu diễn đặc trưng từ các đoạn âm thanh với độ dài khác nhau.

\subsection{Kiến Trúc X-Vector}

Mô hình X-Vector được xây dựng dựa trên một mạng DNN có cấu trúc chính gồm các thành phần:

\begin{itemize}
    \item \textbf{Layer tiền xử lý}: Biến đổi đầu vào bằng các bộ lọc để tạo ra biểu diễn đặc trưng cục bộ.
    \item \textbf{Layer frame-level}: Một chuỗi các lớp CNN hoặc TDNN (Time Delay Neural Network) trích xuất đặc trưng từ từng khung âm thanh.
    \item \textbf{Layer thống kê}: Tổng hợp thông tin từ toàn bộ đoạn giọng nói để tạo ra một biểu diễn cố định.
    \item \textbf{Layer speaker embedding}: Mã hóa thông tin giọng nói dưới dạng vector X-Vector có kích thước cố định.
\end{itemize}

\subsection{Quy Trình Huấn Luyện}

<<<<<<< HEAD
Mô hình X-Vector được huấn luyện trên dữ liệu giọng nói lớn, sử dụng chức năng mất mát softmax để phân loại người nói.
Sau khi huấn luyện, các vector đặc trưng được rút trích từ lớp embedding để sử dụng trong các tác vụ khác nhau.
=======
Mô hình X-Vector được huấn luyện trên dữ liệu giọng nói lớn, sử dụng chức năng mất mát softmax để phân loại người nói. Sau khi huấn luyện, các vector đặc trưng được rút trích từ lớp embedding để sử dụng trong các tác vụ khác nhau.

\section{Mạng Tích Chập Lượng Tử (QCNN)}

Mạng tích chập lượng tử (Quantum Convolutional Neural Network - QCNN) là một phiên bản lượng tử của mạng tích chập (CNN), được thiết kế để xử lý dữ liệu trong môi trường lượng tử. QCNN bao gồm các thành phần chính sau:

\begin{itemize}
    \item \textbf{Lớp tích chập lượng tử (Quantum Convolution Layer)}: Trích xuất đặc trưng từ trạng thái lượng tử đầu vào bằng cách áp dụng các cổng lượng tử như cổng Hadamard, cổng Pauli, hoặc cổng kiểm soát (CNOT). Phép tích chập lượng tử được biểu diễn bởi một ma trận unitary $U_{\text{conv}}$:
    \begin{equation}
        U_{\text{conv}} | \psi \rangle = | \phi \rangle
    \end{equation}
    trong đó $|\psi\rangle$ là trạng thái đầu vào và $|\phi\rangle$ là trạng thái sau tích chập.

    \item \textbf{Lớp gộp lượng tử (Quantum Pooling Layer)}: Giúp giảm số lượng qubit, tương tự như max pooling hoặc average pooling trong CNN. Phép gộp lượng tử sử dụng phép đo qubit hoặc các cổng kiểm soát để loại bỏ thông tin không quan trọng.

    \item \textbf{Lớp kết nối đầy đủ lượng tử (Quantum Fully Connected Layer)}: Kết hợp các đặc trưng đã trích xuất để tạo ra đầu ra cuối cùng. Nó được biểu diễn bởi một ma trận unitary $U_{\text{fc}}$:
    \begin{equation}
        U_{\text{fc}} | \psi \rangle = | \psi_{\text{out}} \rangle
    \end{equation}

    \item \textbf{Phép đo lượng tử (Measurement)}: Sau khi xử lý qua các lớp lượng tử, trạng thái lượng tử được chuyển về dữ liệu cổ điển thông qua phép đo xác suất trạng thái:
    \begin{equation}
        P(i) = | \langle i | \psi_{\text{out}} \rangle |^2
    \end{equation}
\end{itemize}

\section{Tài Liệu Tham Khảo}
>>>>>>> 2ed07a75

\begin{thebibliography}{9}
    \bibitem{Davis1980} S. B. Davis and P. Mermelstein, \textquotedblleft Comparison of parametric representations for monosyllabic word recognition in continuously spoken sentences,\textquotedblright \emph{IEEE Transactions on Acoustics, Speech, and Signal Processing}, vol. 28, no. 4, pp. 357–366, 1980.
    \bibitem{davis1980comparison} S. B. Davis and P. Mermelstein, ``Comparison of parametric representations for monosyllabic word recognition in continuously spoken sentences,'' \emph{IEEE Transactions on Acoustics, Speech, and Signal Processing}, vol. 28, no. 4, pp. 357–366, 1980.
    \bibitem{oppenheim1999discrete} A. V. Oppenheim and R. W. Schafer, \emph{Discrete-time signal processing}, Prentice Hall, 1999.
    \bibitem{rabiner1993fundamentals} L. Rabiner and B. H. Juang, \emph{Fundamentals of speech recognition}, Prentice Hall, 1993.
\end{thebibliography}

\end{document}<|MERGE_RESOLUTION|>--- conflicted
+++ resolved
@@ -1,26 +1,12 @@
 \documentclass{article}
 \usepackage{amsmath, amssymb, graphicx, cite}
 \usepackage[T5]{fontenc}
-<<<<<<< HEAD
+\usepackage[utf8]{inputenc}
 \usepackage{graphicx}
 \usepackage{amsmath}
 \usepackage{cite}
-\usepackage{tikz}
-\usetikzlibrary{shapes.geometric, arrows}
 
-\tikzstyle{startstop} = [rectangle, rounded corners, minimum width=2.5cm, minimum height=1cm,text centered, draw=black]
-\tikzstyle{process} = [rectangle, minimum width=2.5cm, minimum height=1cm, text centered, draw=black]
-\tikzstyle{arrow} = [thick,->,>=stealth]
-
-\begin{document}
-
-\title{Lí thuyết IS-Talk-Trance}
-=======
-\usepackage[utf8]{inputenc}
-\usepackage{qcircuit}
-
-\title{X-Vector trong Trích Xuất Đặc Trưng Giọng Nói và QCNN}
->>>>>>> 2ed07a75
+\title{Lí thuyết IS-Talk-Trance và QCNN}
 \author{}
 \date{}
 
@@ -28,7 +14,6 @@
 
 \maketitle
 
-% MFCC
 \section{Trích Xuất MFCC}
 Quy trình trích xuất MFCC bao gồm nhiều bước tiền xử lý để chuyển đổi tín hiệu giọng nói từ miền thời gian sang miền tần số và sau đó trích xuất các đặc trưng cepstral.
 
@@ -79,38 +64,31 @@
 
 \subsection{Quy Trình Huấn Luyện}
 
-<<<<<<< HEAD
 Mô hình X-Vector được huấn luyện trên dữ liệu giọng nói lớn, sử dụng chức năng mất mát softmax để phân loại người nói.
 Sau khi huấn luyện, các vector đặc trưng được rút trích từ lớp embedding để sử dụng trong các tác vụ khác nhau.
-=======
-Mô hình X-Vector được huấn luyện trên dữ liệu giọng nói lớn, sử dụng chức năng mất mát softmax để phân loại người nói. Sau khi huấn luyện, các vector đặc trưng được rút trích từ lớp embedding để sử dụng trong các tác vụ khác nhau.
-
 \section{Mạng Tích Chập Lượng Tử (QCNN)}
 
 Mạng tích chập lượng tử (Quantum Convolutional Neural Network - QCNN) là một phiên bản lượng tử của mạng tích chập (CNN), được thiết kế để xử lý dữ liệu trong môi trường lượng tử. QCNN bao gồm các thành phần chính sau:
 
 \begin{itemize}
     \item \textbf{Lớp tích chập lượng tử (Quantum Convolution Layer)}: Trích xuất đặc trưng từ trạng thái lượng tử đầu vào bằng cách áp dụng các cổng lượng tử như cổng Hadamard, cổng Pauli, hoặc cổng kiểm soát (CNOT). Phép tích chập lượng tử được biểu diễn bởi một ma trận unitary $U_{\text{conv}}$:
-    \begin{equation}
-        U_{\text{conv}} | \psi \rangle = | \phi \rangle
-    \end{equation}
-    trong đó $|\psi\rangle$ là trạng thái đầu vào và $|\phi\rangle$ là trạng thái sau tích chập.
+          \begin{equation}
+              U_{\text{conv}} | \psi \rangle = | \phi \rangle
+          \end{equation}
+          trong đó $|\psi\rangle$ là trạng thái đầu vào và $|\phi\rangle$ là trạng thái sau tích chập.
 
     \item \textbf{Lớp gộp lượng tử (Quantum Pooling Layer)}: Giúp giảm số lượng qubit, tương tự như max pooling hoặc average pooling trong CNN. Phép gộp lượng tử sử dụng phép đo qubit hoặc các cổng kiểm soát để loại bỏ thông tin không quan trọng.
 
     \item \textbf{Lớp kết nối đầy đủ lượng tử (Quantum Fully Connected Layer)}: Kết hợp các đặc trưng đã trích xuất để tạo ra đầu ra cuối cùng. Nó được biểu diễn bởi một ma trận unitary $U_{\text{fc}}$:
-    \begin{equation}
-        U_{\text{fc}} | \psi \rangle = | \psi_{\text{out}} \rangle
-    \end{equation}
+          \begin{equation}
+              U_{\text{fc}} | \psi \rangle = | \psi_{\text{out}} \rangle
+          \end{equation}
 
     \item \textbf{Phép đo lượng tử (Measurement)}: Sau khi xử lý qua các lớp lượng tử, trạng thái lượng tử được chuyển về dữ liệu cổ điển thông qua phép đo xác suất trạng thái:
-    \begin{equation}
-        P(i) = | \langle i | \psi_{\text{out}} \rangle |^2
-    \end{equation}
+          \begin{equation}
+              P(i) = | \langle i | \psi_{\text{out}} \rangle |^2
+          \end{equation}
 \end{itemize}
-
-\section{Tài Liệu Tham Khảo}
->>>>>>> 2ed07a75
 
 \begin{thebibliography}{9}
     \bibitem{Davis1980} S. B. Davis and P. Mermelstein, \textquotedblleft Comparison of parametric representations for monosyllabic word recognition in continuously spoken sentences,\textquotedblright \emph{IEEE Transactions on Acoustics, Speech, and Signal Processing}, vol. 28, no. 4, pp. 357–366, 1980.
